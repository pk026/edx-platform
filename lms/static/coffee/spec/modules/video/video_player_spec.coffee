describe 'VideoPlayer', ->
  beforeEach ->
    jasmine.stubVideoPlayer @, [], false

  afterEach ->
    YT.Player = undefined

  describe 'constructor', ->
    beforeEach ->
      spyOn window, 'VideoControl'
      spyOn YT, 'Player'
      $.fn.qtip.andCallFake ->
        $(this).data('qtip', true)
      $('.video').append $('<div class="add-fullscreen" /><div class="hide-subtitles" />')

    describe 'always', ->
      beforeEach ->
<<<<<<< HEAD
        @player = new VideoPlayer @video
=======
        @player = new VideoPlayer video: @video
>>>>>>> 87e612f0

      it 'instanticate current time to zero', ->
        expect(@player.currentTime).toEqual 0

      it 'set the element', ->
<<<<<<< HEAD
        expect(@player.element).toBe '#video_example'

      it 'create video control', ->
        expect(window.VideoControl).toHaveBeenCalledWith @player

      it 'create video caption', ->
        expect(window.VideoCaption).toHaveBeenCalledWith @player, 'def456'

      it 'create video speed control', ->
        expect(window.VideoSpeedControl).toHaveBeenCalledWith @player, ['0.75', '1.0']

      it 'create video progress slider', ->
        expect(window.VideoProgressSlider).toHaveBeenCalledWith @player
=======
        expect(@player.el).toBe '#video_example'

      it 'create video control', ->
        expect(window.VideoControl).toHaveBeenCalledWith el: $('.video-controls', @player.el)

      it 'create video caption', ->
        expect(window.VideoCaption).toHaveBeenCalledWith el: @player.el, youtubeId: 'normalSpeedYoutubeId', currentSpeed: '1.0'

      it 'create video speed control', ->
        expect(window.VideoSpeedControl).toHaveBeenCalledWith el: $('.secondary-controls', @player.el), speeds: ['0.75', '1.0'], currentSpeed: '1.0'

      it 'create video progress slider', ->
        expect(window.VideoProgressSlider).toHaveBeenCalledWith el: $('.slider', @player.el)
>>>>>>> 87e612f0

      it 'create Youtube player', ->
        expect(YT.Player).toHaveBeenCalledWith 'example'
          playerVars:
            controls: 0
            wmode: 'transparent'
            rel: 0
            showinfo: 0
            enablejsapi: 1
<<<<<<< HEAD
          videoId: 'def456'
=======
          videoId: 'normalSpeedYoutubeId'
>>>>>>> 87e612f0
          events:
            onReady: @player.onReady
            onStateChange: @player.onStateChange

<<<<<<< HEAD
      it 'bind to seek event', ->
        expect($(@player)).toHandleWith 'seek', @player.onSeek

      it 'bind to updatePlayTime event', ->
        expect($(@player)).toHandleWith 'updatePlayTime', @player.onUpdatePlayTime

      it 'bidn to speedChange event', ->
        expect($(@player)).toHandleWith 'speedChange', @player.onSpeedChange

      it 'bind to play event', ->
        expect($(@player)).toHandleWith 'play', @player.onPlay

      it 'bind to paused event', ->
        expect($(@player)).toHandleWith 'pause', @player.onPause

      it 'bind to ended event', ->
        expect($(@player)).toHandleWith 'ended', @player.onPause
=======
      it 'bind to video control play event', ->
        expect($(@player.control)).toHandleWith 'play', @player.play

      it 'bind to video control pause event', ->
        expect($(@player.control)).toHandleWith 'pause', @player.pause

      it 'bind to video caption seek event', ->
        expect($(@player.caption)).toHandleWith 'seek', @player.onSeek

      it 'bind to video speed control speedChange event', ->
        expect($(@player.speedControl)).toHandleWith 'speedChange', @player.onSpeedChange

      it 'bind to video progress slider seek event', ->
        expect($(@player.progressSlider)).toHandleWith 'seek', @player.onSeek

      it 'bind to video volume control volumeChange event', ->
        expect($(@player.volumeControl)).toHandleWith 'volumeChange', @player.onVolumeChange
>>>>>>> 87e612f0

      it 'bind to key press', ->
        expect($(document)).toHandleWith 'keyup', @player.bindExitFullScreen

      it 'bind to fullscreen switching button', ->
<<<<<<< HEAD
        console.debug $('.add-fullscreen')
=======
>>>>>>> 87e612f0
        expect($('.add-fullscreen')).toHandleWith 'click', @player.toggleFullScreen

    describe 'when not on a touch based device', ->
      beforeEach ->
        spyOn(window, 'onTouchBasedDevice').andReturn false
        $('.add-fullscreen, .hide-subtitles').removeData 'qtip'
<<<<<<< HEAD
        @player = new VideoPlayer @video
=======
        @player = new VideoPlayer video: @video
>>>>>>> 87e612f0

      it 'add the tooltip to fullscreen and subtitle button', ->
        expect($('.add-fullscreen')).toHaveData 'qtip'
        expect($('.hide-subtitles')).toHaveData 'qtip'

      it 'create video volume control', ->
<<<<<<< HEAD
        expect(window.VideoVolumeControl).toHaveBeenCalledWith @player
=======
        expect(window.VideoVolumeControl).toHaveBeenCalledWith el: $('.secondary-controls', @player.el)
>>>>>>> 87e612f0

    describe 'when on a touch based device', ->
      beforeEach ->
        spyOn(window, 'onTouchBasedDevice').andReturn true
        $('.add-fullscreen, .hide-subtitles').removeData 'qtip'
<<<<<<< HEAD
        @player = new VideoPlayer @video
=======
        @player = new VideoPlayer video: @video
>>>>>>> 87e612f0

      it 'does not add the tooltip to fullscreen and subtitle button', ->
        expect($('.add-fullscreen')).not.toHaveData 'qtip'
        expect($('.hide-subtitles')).not.toHaveData 'qtip'

      it 'does not create video volume control', ->
        expect(window.VideoVolumeControl).not.toHaveBeenCalled()

  describe 'onReady', ->
    beforeEach ->
      @video.embed()
      @player = @video.player
      spyOnEvent @player, 'ready'
      spyOnEvent @player, 'updatePlayTime'
      @player.onReady()

    describe 'when not on a touch based device', ->
      beforeEach ->
        spyOn(window, 'onTouchBasedDevice').andReturn false
        spyOn @player, 'play'
        @player.onReady()

      it 'autoplay the first video', ->
        expect(@player.play).toHaveBeenCalled()

    describe 'when on a touch based device', ->
      beforeEach ->
        spyOn(window, 'onTouchBasedDevice').andReturn true
        spyOn @player, 'play'
        @player.onReady()

      it 'does not autoplay the first video', ->
        expect(@player.play).not.toHaveBeenCalled()

  describe 'onStateChange', ->
    beforeEach ->
      @player = new VideoPlayer video: @video

    describe 'when the video is unstarted', ->
      beforeEach ->
        spyOn @player.control, 'pause'
        @player.caption.pause = jasmine.createSpy('VideoCaption.pause')
        @player.onStateChange data: YT.PlayerState.UNSTARTED

      it 'pause the video control', ->
        expect(@player.control.pause).toHaveBeenCalled()

      it 'pause the video caption', ->
        expect(@player.caption.pause).toHaveBeenCalled()

    describe 'when the video is playing', ->
      beforeEach ->
        @anotherPlayer = jasmine.createSpyObj 'AnotherPlayer', ['pauseVideo']
        window.player = @anotherPlayer
        spyOn @video, 'log'
        spyOn(window, 'setInterval').andReturn 100
        spyOn @player.control, 'play'
        @player.caption.play = jasmine.createSpy('VideoCaption.play')
        @player.progressSlider.play = jasmine.createSpy('VideoProgressSlider.play')
        @player.player.getVideoEmbedCode.andReturn 'embedCode'
        @player.onStateChange data: YT.PlayerState.PLAYING

      it 'log the play_video event', ->
        expect(@video.log).toHaveBeenCalledWith 'play_video'

      it 'pause other video player', ->
        expect(@anotherPlayer.pauseVideo).toHaveBeenCalled()

      it 'set current video player as active player', ->
        expect(window.player).toEqual @player.player

      it 'set update interval', ->
        expect(window.setInterval).toHaveBeenCalledWith @player.update, 200
        expect(@player.player.interval).toEqual 100

      it 'play the video control', ->
        expect(@player.control.play).toHaveBeenCalled()

      it 'play the video caption', ->
        expect(@player.caption.play).toHaveBeenCalled()

      it 'play the video progress slider', ->
        expect(@player.progressSlider.play).toHaveBeenCalled()

    describe 'when the video is paused', ->
      beforeEach ->
        @player = new VideoPlayer video: @video
        window.player = @player.player
        spyOn @video, 'log'
        spyOn window, 'clearInterval'
        spyOn @player.control, 'pause'
        @player.caption.pause = jasmine.createSpy('VideoCaption.pause')
        @player.player.interval = 100
        @player.player.getVideoEmbedCode.andReturn 'embedCode'
        @player.onStateChange data: YT.PlayerState.PAUSED

      it 'log the pause_video event', ->
        expect(@video.log).toHaveBeenCalledWith 'pause_video'

      it 'set current video player as inactive', ->
        expect(window.player).toBeNull()

      it 'clear update interval', ->
        expect(window.clearInterval).toHaveBeenCalledWith 100
        expect(@player.player.interval).toBeNull()

      it 'pause the video control', ->
        expect(@player.control.pause).toHaveBeenCalled()

      it 'pause the video caption', ->
        expect(@player.caption.pause).toHaveBeenCalled()

    describe 'when the video is ended', ->
      beforeEach ->
        spyOn @player.control, 'pause'
        @player.caption.pause = jasmine.createSpy('VideoCaption.pause')
        @player.onStateChange data: YT.PlayerState.ENDED

      it 'pause the video control', ->
        expect(@player.control.pause).toHaveBeenCalled()

      it 'pause the video caption', ->
        expect(@player.caption.pause).toHaveBeenCalled()

  describe 'onSeek', ->
    beforeEach ->
      @player = new VideoPlayer video: @video
      spyOn window, 'clearInterval'
      @player.player.interval = 100
      spyOn @player, 'updatePlayTime'
      @player.onSeek {}, 60

    it 'seek the player', ->
      expect(@player.player.seekTo).toHaveBeenCalledWith 60, true

    it 'call updatePlayTime on player', ->
      expect(@player.updatePlayTime).toHaveBeenCalledWith 60

    describe 'when the player is playing', ->
      beforeEach ->
        @player.player.getPlayerState.andReturn YT.PlayerState.PLAYING
        @player.onSeek {}, 60

      it 'reset the update interval', ->
        expect(window.clearInterval).toHaveBeenCalledWith 100

    describe 'when the player is not playing', ->
      beforeEach ->
        @player.player.getPlayerState.andReturn YT.PlayerState.PAUSED
        @player.onSeek {}, 60

      it 'set the current time', ->
        expect(@player.currentTime).toEqual 60

  describe 'onSpeedChange', ->
    beforeEach ->
      @player = new VideoPlayer video: @video
      @player.currentTime = 60
      spyOn @player, 'updatePlayTime'
      spyOn(@video, 'setSpeed').andCallThrough()

    describe 'always', ->
      beforeEach ->
        @player.onSpeedChange {}, '0.75'

      it 'convert the current time to the new speed', ->
        expect(@player.currentTime).toEqual '80.000'

      it 'set video speed to the new speed', ->
        expect(@video.setSpeed).toHaveBeenCalledWith '0.75'

      it 'tell video caption that the speed has changed', ->
        expect(@player.caption.currentSpeed).toEqual '0.75'

    describe 'when the video is playing', ->
      beforeEach ->
        @player.player.getPlayerState.andReturn YT.PlayerState.PLAYING
        @player.onSpeedChange {}, '0.75'

      it 'load the video', ->
        expect(@player.player.loadVideoById).toHaveBeenCalledWith 'slowerSpeedYoutubeId', '80.000'

      it 'trigger updatePlayTime event', ->
        expect(@player.updatePlayTime).toHaveBeenCalledWith '80.000'

    describe 'when the video is not playing', ->
      beforeEach ->
        @player.player.getPlayerState.andReturn YT.PlayerState.PAUSED
        @player.onSpeedChange {}, '0.75'

      it 'cue the video', ->
        expect(@player.player.cueVideoById).toHaveBeenCalledWith 'slowerSpeedYoutubeId', '80.000'

      it 'trigger updatePlayTime event', ->
        expect(@player.updatePlayTime).toHaveBeenCalledWith '80.000'

  describe 'onVolumeChange', ->
    beforeEach ->
      @player = new VideoPlayer video: @video
      @player.onVolumeChange undefined, 60

    it 'set the volume on player', ->
      expect(@player.player.setVolume).toHaveBeenCalledWith 60

  describe 'update', ->
    beforeEach ->
      @player = new VideoPlayer video: @video
      spyOn @player, 'updatePlayTime'

    describe 'when the current time is unavailable from the player', ->
      beforeEach ->
        @player.player.getCurrentTime.andReturn undefined
        @player.update()

      it 'does not trigger updatePlayTime event', ->
        expect(@player.updatePlayTime).not.toHaveBeenCalled()

    describe 'when the current time is available from the player', ->
      beforeEach ->
        @player.player.getCurrentTime.andReturn 60
        @player.update()

      it 'trigger updatePlayTime event', ->
        expect(@player.updatePlayTime).toHaveBeenCalledWith(60)

  describe 'updatePlayTime', ->
    beforeEach ->
      @player = new VideoPlayer video: @video
      spyOn(@video, 'getDuration').andReturn 1800
      @player.caption.updatePlayTime = jasmine.createSpy('VideoCaption.updatePlayTime')
      @player.progressSlider.updatePlayTime = jasmine.createSpy('VideoProgressSlider.updatePlayTime')
      @player.updatePlayTime 60

    it 'update the video playback time', ->
      expect($('.vidtime')).toHaveHtml '1:00 / 30:00'

    it 'update the playback time on caption', ->
      expect(@player.caption.updatePlayTime).toHaveBeenCalledWith 60

    it 'update the playback time on progress slider', ->
      expect(@player.progressSlider.updatePlayTime).toHaveBeenCalledWith 60, 1800

  describe 'toggleFullScreen', ->
    beforeEach ->
      @player = new VideoPlayer video: @video
      @player.caption.resize = jasmine.createSpy('VideoCaption.resize')

    describe 'when the video player is not full screen', ->
      beforeEach ->
        @player.el.removeClass 'fullscreen'
        @player.toggleFullScreen(jQuery.Event("click"))

      it 'replace the full screen button tooltip', ->
        expect($('.add-fullscreen')).toHaveAttr 'title', 'Exit fill browser'

      it 'add a new exit from fullscreen button', ->
        expect(@player.el).toContain 'a.exit'

      it 'add the fullscreen class', ->
        expect(@player.el).toHaveClass 'fullscreen'

      it 'tell VideoCaption to resize', ->
        expect(@player.caption.resize).toHaveBeenCalled()

    describe 'when the video player already full screen', ->
      beforeEach ->
        @player.el.addClass 'fullscreen'
        @player.toggleFullScreen(jQuery.Event("click"))

      it 'replace the full screen button tooltip', ->
        expect($('.add-fullscreen')).toHaveAttr 'title', 'Fill browser'

      it 'remove exit full screen button', ->
        expect(@player.el).not.toContain 'a.exit'

      it 'remove the fullscreen class', ->
        expect(@player.el).not.toHaveClass 'fullscreen'

      it 'tell VideoCaption to resize', ->
        expect(@player.caption.resize).toHaveBeenCalled()

  describe 'play', ->
    beforeEach ->
      @player = new VideoPlayer video: @video

    describe 'when the player is not ready', ->
      beforeEach ->
        @player.player.playVideo = undefined
        @player.play()

      it 'does nothing', ->
        expect(@player.player.playVideo).toBeUndefined()

    describe 'when the player is ready', ->
      beforeEach ->
        @player.player.playVideo.andReturn true
        @player.play()

      it 'delegate to the Youtube player', ->
        expect(@player.player.playVideo).toHaveBeenCalled()

  describe 'isPlaying', ->
    beforeEach ->
      @player = new VideoPlayer video: @video

    describe 'when the video is playing', ->
      beforeEach ->
        @player.player.getPlayerState.andReturn YT.PlayerState.PLAYING

      it 'return true', ->
        expect(@player.isPlaying()).toBeTruthy()

    describe 'when the video is not playing', ->
      beforeEach ->
        @player.player.getPlayerState.andReturn YT.PlayerState.PAUSED

      it 'return false', ->
        expect(@player.isPlaying()).toBeFalsy()

  describe 'pause', ->
    beforeEach ->
      @player = new VideoPlayer video: @video
      @player.pause()

    it 'delegate to the Youtube player', ->
      expect(@player.player.pauseVideo).toHaveBeenCalled()

  describe 'duration', ->
    beforeEach ->
      @player = new VideoPlayer video: @video
      spyOn @video, 'getDuration'
      @player.duration()

    it 'delegate to the video', ->
      expect(@video.getDuration).toHaveBeenCalled()

  describe 'currentSpeed', ->
    beforeEach ->
      @player = new VideoPlayer video: @video
      @video.speed = '3.0'

    it 'delegate to the video', ->
      expect(@player.currentSpeed()).toEqual '3.0'

  describe 'volume', ->
    beforeEach ->
      @player = new VideoPlayer @video
      @player.player.getVolume.andReturn 42

    describe 'without value', ->
      it 'return current volume', ->
        expect(@player.volume()).toEqual 42

    describe 'with value', ->
      it 'set player volume', ->
        @player.volume(60)
        expect(@player.player.setVolume).toHaveBeenCalledWith(60)<|MERGE_RESOLUTION|>--- conflicted
+++ resolved
@@ -15,31 +15,12 @@
 
     describe 'always', ->
       beforeEach ->
-<<<<<<< HEAD
-        @player = new VideoPlayer @video
-=======
         @player = new VideoPlayer video: @video
->>>>>>> 87e612f0
 
       it 'instanticate current time to zero', ->
         expect(@player.currentTime).toEqual 0
 
       it 'set the element', ->
-<<<<<<< HEAD
-        expect(@player.element).toBe '#video_example'
-
-      it 'create video control', ->
-        expect(window.VideoControl).toHaveBeenCalledWith @player
-
-      it 'create video caption', ->
-        expect(window.VideoCaption).toHaveBeenCalledWith @player, 'def456'
-
-      it 'create video speed control', ->
-        expect(window.VideoSpeedControl).toHaveBeenCalledWith @player, ['0.75', '1.0']
-
-      it 'create video progress slider', ->
-        expect(window.VideoProgressSlider).toHaveBeenCalledWith @player
-=======
         expect(@player.el).toBe '#video_example'
 
       it 'create video control', ->
@@ -53,7 +34,6 @@
 
       it 'create video progress slider', ->
         expect(window.VideoProgressSlider).toHaveBeenCalledWith el: $('.slider', @player.el)
->>>>>>> 87e612f0
 
       it 'create Youtube player', ->
         expect(YT.Player).toHaveBeenCalledWith 'example'
@@ -63,34 +43,11 @@
             rel: 0
             showinfo: 0
             enablejsapi: 1
-<<<<<<< HEAD
-          videoId: 'def456'
-=======
           videoId: 'normalSpeedYoutubeId'
->>>>>>> 87e612f0
           events:
             onReady: @player.onReady
             onStateChange: @player.onStateChange
 
-<<<<<<< HEAD
-      it 'bind to seek event', ->
-        expect($(@player)).toHandleWith 'seek', @player.onSeek
-
-      it 'bind to updatePlayTime event', ->
-        expect($(@player)).toHandleWith 'updatePlayTime', @player.onUpdatePlayTime
-
-      it 'bidn to speedChange event', ->
-        expect($(@player)).toHandleWith 'speedChange', @player.onSpeedChange
-
-      it 'bind to play event', ->
-        expect($(@player)).toHandleWith 'play', @player.onPlay
-
-      it 'bind to paused event', ->
-        expect($(@player)).toHandleWith 'pause', @player.onPause
-
-      it 'bind to ended event', ->
-        expect($(@player)).toHandleWith 'ended', @player.onPause
-=======
       it 'bind to video control play event', ->
         expect($(@player.control)).toHandleWith 'play', @player.play
 
@@ -108,48 +65,31 @@
 
       it 'bind to video volume control volumeChange event', ->
         expect($(@player.volumeControl)).toHandleWith 'volumeChange', @player.onVolumeChange
->>>>>>> 87e612f0
 
       it 'bind to key press', ->
         expect($(document)).toHandleWith 'keyup', @player.bindExitFullScreen
 
       it 'bind to fullscreen switching button', ->
-<<<<<<< HEAD
-        console.debug $('.add-fullscreen')
-=======
->>>>>>> 87e612f0
         expect($('.add-fullscreen')).toHandleWith 'click', @player.toggleFullScreen
 
     describe 'when not on a touch based device', ->
       beforeEach ->
         spyOn(window, 'onTouchBasedDevice').andReturn false
         $('.add-fullscreen, .hide-subtitles').removeData 'qtip'
-<<<<<<< HEAD
-        @player = new VideoPlayer @video
-=======
         @player = new VideoPlayer video: @video
->>>>>>> 87e612f0
 
       it 'add the tooltip to fullscreen and subtitle button', ->
         expect($('.add-fullscreen')).toHaveData 'qtip'
         expect($('.hide-subtitles')).toHaveData 'qtip'
 
       it 'create video volume control', ->
-<<<<<<< HEAD
-        expect(window.VideoVolumeControl).toHaveBeenCalledWith @player
-=======
         expect(window.VideoVolumeControl).toHaveBeenCalledWith el: $('.secondary-controls', @player.el)
->>>>>>> 87e612f0
 
     describe 'when on a touch based device', ->
       beforeEach ->
         spyOn(window, 'onTouchBasedDevice').andReturn true
         $('.add-fullscreen, .hide-subtitles').removeData 'qtip'
-<<<<<<< HEAD
-        @player = new VideoPlayer @video
-=======
         @player = new VideoPlayer video: @video
->>>>>>> 87e612f0
 
       it 'does not add the tooltip to fullscreen and subtitle button', ->
         expect($('.add-fullscreen')).not.toHaveData 'qtip'
